--- conflicted
+++ resolved
@@ -17,8 +17,9 @@
       dc: dc1
       service: service-0
     ---
-<<<<<<< HEAD
-    Then I see the text "Tag1, Tag2, Tag3" in "[data-test-tags]"
+    Then I see the text "Tag1" in "[data-test-tags] span:nth-child(1)"
+    Then I see the text "Tag2" in "[data-test-tags] span:nth-child(2)"
+    Then I see the text "Tag3" in "[data-test-tags] span:nth-child(3)"
   Scenario: Given various services the various ports on their nodes are displayed
     Given 1 datacenter model with the value "dc1"
     And 3 node models
@@ -52,9 +53,4 @@
     ---
       - "2.2.2.2:8000"
       - "3.3.3.3:8888"
-    ---
-=======
-    Then I see the text "Tag1" in "[data-test-tags] span:nth-child(1)"
-    Then I see the text "Tag2" in "[data-test-tags] span:nth-child(2)"
-    Then I see the text "Tag3" in "[data-test-tags] span:nth-child(3)"
->>>>>>> b41d19c3
+    ---