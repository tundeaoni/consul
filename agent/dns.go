--- conflicted
+++ resolved
@@ -1171,7 +1171,6 @@
 		had_answer := false
 		records, meta := d.formatNodeRecord(node.Node, addr, qName, qType, ttl, edns)
 		if records != nil {
-<<<<<<< HEAD
 			switch records[0].(type) {
 			case *dns.CNAME:
 				// keep track of the first CNAME + associated RRs but don't add to the resp.Answer yet
@@ -1181,14 +1180,8 @@
 				}
 			default:
 				resp.Answer = append(resp.Answer, records...)
-				count++
-				if count == d.config.ARecordLimit {
-					// We stop only if greater than 0 or we reached the limit
-					return
-				}
-=======
-			resp.Answer = append(resp.Answer, records...)
-			had_answer = true
+				had_answer = true
+			}
 		}
 
 		if meta != nil && (qType == dns.TypeANY || qType == dns.TypeTXT) {
@@ -1203,7 +1196,6 @@
 			if count == d.config.ARecordLimit {
 				// We stop only if greater than 0 or we reached the limit
 				return
->>>>>>> ba24bdd3
 			}
 		}
 	}
